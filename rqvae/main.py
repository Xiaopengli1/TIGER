--- conflicted
+++ resolved
@@ -13,191 +13,6 @@
 
 from datasets import EmbDataset
 from models.rqvae import RQVAE
-<<<<<<< HEAD
-
-
-# ========== 工具函数：冲突检测 ==========
-def check_collision(all_indices_str: np.ndarray) -> bool:
-    """是否所有码串都唯一"""
-    tot_item = len(all_indices_str)
-    tot_indice = len(set(all_indices_str.tolist()))
-    return tot_item == tot_indice
-
-
-def get_indices_count(all_indices_str: np.ndarray):
-    """各码串出现次数"""
-    indices_count = collections.defaultdict(int)
-    for index in all_indices_str:
-        indices_count[index] += 1
-    return indices_count
-
-
-def get_collision_item(all_indices_str: np.ndarray):
-    """返回撞码样本的分组（每个分组是具有同一码串的一组样本下标）"""
-    index2id = {}
-    for i, index in enumerate(all_indices_str):
-        if index not in index2id:
-            index2id[index] = []
-        index2id[index].append(i)
-
-    collision_item_groups = []
-    for index in index2id:
-        if len(index2id[index]) > 1:
-            collision_item_groups.append(index2id[index])
-
-    return collision_item_groups
-
-
-# ========== 指标统计：冲突率 / 利用率 / 熵 ==========
-def compute_layer_metrics(
-    indices: np.ndarray,
-    num_emb_list=None,
-    layer_names=None,
-    print_table: bool = True,
-):
-    """
-    indices: np.ndarray, 形状 (N, L)，每行是一个样本的逐层索引（不包含最后的“去重位”）
-    num_emb_list: list[int] 或 None，每层码本大小 K_l；若 None，则用 max(index)+1 近似
-    layer_names: list[str] 或 None，仅用于打印名称
-    print_table: 是否打印结果表格
-
-    返回: dict，包含每层指标和汇总
-    """
-    indices = np.asarray(indices)
-    N, L = indices.shape
-    if layer_names is None:
-        layer_names = [f"layer_{i}" for i in range(L)]
-
-    results = []
-    totals = {
-        "N": int(N),
-        "L": int(L),
-        "avg_collision_rate": 0.0,
-        "avg_collision_item_rate": 0.0,
-        "avg_utilization": 0.0 if num_emb_list is not None else None,
-        "avg_entropy_bits": 0.0,
-        "avg_norm_entropy": 0.0 if num_emb_list is not None else None,
-        "avg_perplexity": 0.0,
-    }
-
-    for l in range(L):
-        x = indices[:, l]
-        uniq, counts = np.unique(x, return_counts=True)
-        U = int(uniq.size)
-
-        # 码本大小
-        K = int(num_emb_list[l]) if num_emb_list is not None else int(x.max()) + 1
-
-        # 指标
-        collision_rate = 1.0 - (U / N)                         # 样本 vs 唯一索引
-        collision_item_rate = counts[counts > 1].sum() / N     # 参与冲突的样本占比
-        utilization = (U / K) if num_emb_list is not None else None
-
-        p = counts / N
-        H_bits = float(-(p * np.log2(p)).sum()) if U > 0 else 0.0
-        H_norm = (H_bits / math.log2(K)) if num_emb_list is not None and K > 1 else None
-        perplexity = float(2.0 ** H_bits)
-
-        results.append({
-            "layer": str(layer_names[l]),
-            "N": int(N),
-            "K": int(K),
-            "unique_codes": int(U),
-            "collision_rate": float(collision_rate),
-            "collision_item_rate": float(collision_item_rate),
-            "utilization": float(utilization) if utilization is not None else None,
-            "entropy_bits": float(H_bits),
-            "norm_entropy": float(H_norm) if H_norm is not None else None,
-            "perplexity": float(perplexity),
-        })
-
-    # 汇总（算术平均）
-    totals["avg_collision_rate"] = float(np.mean([r["collision_rate"] for r in results]))
-    totals["avg_collision_item_rate"] = float(np.mean([r["collision_item_rate"] for r in results]))
-    totals["avg_entropy_bits"] = float(np.mean([r["entropy_bits"] for r in results]))
-    totals["avg_perplexity"] = float(np.mean([r["perplexity"] for r in results]))
-    if num_emb_list is not None:
-        totals["avg_utilization"] = float(np.mean([r["utilization"] for r in results]))
-        norm_list = [r["norm_entropy"] for r in results if r["norm_entropy"] is not None]
-        totals["avg_norm_entropy"] = float(np.mean(norm_list)) if norm_list else None
-
-    if print_table:
-        head = f"{'layer':<10}{'N':>8}{'K':>8}{'unique':>10}{'coll_rate':>12}{'item_coll':>12}{'util':>8}{'H(bits)':>12}{'H_norm':>10}{'pplx':>10}"
-        print("\n=== Per-layer metrics ===")
-        print(head)
-        print("-" * len(head))
-        for r in results:
-            print(f"{r['layer']:<10}{r['N']:>8}{r['K']:>8}{r['unique_codes']:>10}"
-                  f"{r['collision_rate']:>12.4f}{r['collision_item_rate']:>12.4f}"
-                  f"{(r['utilization'] if r['utilization'] is not None else float('nan')):>8.4f}"
-                  f"{r['entropy_bits']:>12.4f}"
-                  f"{(r['norm_entropy'] if r['norm_entropy'] is not None else float('nan')):>10.4f}"
-                  f"{r['perplexity']:>10.2f}")
-        print("\nAverages:")
-        print(f"- avg_collision_rate      : {totals['avg_collision_rate']:.4f}")
-        print(f"- avg_collision_item_rate : {totals['avg_collision_item_rate']:.4f}")
-        if totals["avg_utilization"] is not None:
-            print(f"- avg_utilization         : {totals['avg_utilization']:.4f}")
-        print(f"- avg_entropy_bits        : {totals['avg_entropy_bits']:.4f}")
-        if totals["avg_norm_entropy"] is not None:
-            print(f"- avg_norm_entropy        : {totals['avg_norm_entropy']:.4f}")
-        print(f"- avg_perplexity          : {totals['avg_perplexity']:.2f}")
-
-    return {"per_layer": results, "summary": totals}
-
-
-def make_prefix(num_layers: int):
-    """根据层数生成形如 <a_{}>, <b_{}> ... 的前缀列表"""
-    base = []
-    for i in range(num_layers):
-        ch = chr(ord('a') + (i % 26))
-        suffix = "" if i < 26 else str(i // 26)
-        base.append(f"<{ch}{suffix}_{{}}>")
-    return base
-
-
-def main():
-    # ======== 配置（自行修改） ========
-    # dataset = "Beauty"
-    dataset = "Fuse"
-    ckpt_path = f"./ckpt/Fuse_all_split/Oct-19-2025_16-25-58/best_collision_model.pth"
-    output_file = f"../../Our_idea/data/Fuse/{dataset}_t5_rqvae_super_code_3072.npy"
-    device = torch.device("cuda:7")  # 如需CPU可改为 torch.device("cpu")
-
-    os.makedirs(os.path.dirname(output_file), exist_ok=True)
-
-    # ======== 加载模型与数据 ========
-    ckpt = torch.load(ckpt_path, map_location=torch.device('cpu'))
-    args = ckpt["args"]
-    state_dict = ckpt["state_dict"]
-
-    print("data_path:", args.data_path)
-    data = EmbDataset(args.data_path)
-    print("Dataset length:", len(data))  # 期望值 N
-
-    use_post_linear = getattr(args, "use_post_linear", False)
-    post_linear_bias = getattr(args, "post_linear_bias", True)
-    model = RQVAE(
-        in_dim=data.dim,
-        num_emb_list=args.num_emb_list,
-        e_dim=args.e_dim,
-        layers=args.layers,
-        dropout_prob=args.dropout_prob,
-        bn=args.bn,
-        loss_type=args.loss_type,
-        quant_loss_weight=args.quant_loss_weight,
-        beta=args.beta,
-        kmeans_init=args.kmeans_init,
-        kmeans_iters=args.kmeans_iters,
-        sk_epsilons=args.sk_epsilons,
-        sk_iters=args.sk_iters,
-        use_post_linear=use_post_linear,
-        post_linear_bias=post_linear_bias,
-    )
-    model.load_state_dict(state_dict)
-    model = model.to(device)
-    model.eval()
-=======
 from trainer import  Trainer
 
 def parse_args():
@@ -272,7 +87,6 @@
                   use_post_linear=args.use_post_linear,
                   post_linear_bias=not args.no_post_linear_bias,
                   )
->>>>>>> a36cb276
     print(model)
 
     data_loader = DataLoader(
